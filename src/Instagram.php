--- conflicted
+++ resolved
@@ -99,7 +99,7 @@
       $this->setApiKey($config['apiKey']);
       $this->setApiSecret($config['apiSecret']);
       $this->setApiCallback($config['apiCallback']);
-    } else if (is_string($config)) {
+    } else if (true === is_string($config)) {
       // if you only want to access public data
       $this->setApiKey($config);
     } else {
@@ -486,11 +486,8 @@
     curl_setopt($ch, CURLOPT_URL, $apiCall);
     curl_setopt($ch, CURLOPT_HTTPHEADER, $headerData);
     curl_setopt($ch, CURLOPT_CONNECTTIMEOUT, 20);
-<<<<<<< HEAD
     curl_setopt($ch, CURLOPT_HEADER, true);
-=======
     curl_setopt($ch, CURLOPT_TIMEOUT, 90);
->>>>>>> 398e0439
     curl_setopt($ch, CURLOPT_RETURNTRANSFER, true);
     curl_setopt($ch, CURLOPT_SSL_VERIFYPEER, false);
 
@@ -501,16 +498,7 @@
       curl_setopt($ch, CURLOPT_CUSTOMREQUEST, 'DELETE');
     }
 
-<<<<<<< HEAD
     // execute API request
-    $response = curl_exec($ch);
-
-    // split header from JSON data and assign each to a variable
-    list($headerContent, $jsonData) = explode("\r\n\r\n", $response, 2);
-
-    if (false === $jsonData) {
-=======
-    $jsonData = curl_exec($ch);
 
     // split header from JSON data
     // and assign each to a variable
@@ -523,7 +511,6 @@
     $this->_xRateLimitRemaining = $headers['X-Ratelimit-Remaining'];
 
     if (!$jsonData) {
->>>>>>> 398e0439
       throw new \Exception("Error: _makeCall() - cURL error: " . curl_error($ch));
     }
     curl_close($ch);
@@ -570,13 +557,12 @@
   }
 
   /**
-<<<<<<< HEAD
-   * Read header content in an array
-   *
-   * @param string $headerContent          HTTP response header
+   * Read and process response header content
+   *
+   * @param array
    * @return array
    */
-  private function _processHeaders($headerContent) {
+  private function processHeaders($headerContent) {
     $headers = array();
 
     // iterate over the header string line by line
@@ -591,23 +577,6 @@
       }
     }
 
-=======
-   * Read and process response header content
-   *
-   * @param array
-   * @return array
-   */
-  private function processHeaders($headerContent){
-    $headers = array();
-    foreach (explode("\r\n", $headerContent) as $i => $line) {
-      if($i===0){
-        $headers['http_code'] = $line;
-      }else{
-        list($key,$value) = explode(':', $line);
-        $headers[$key] = $value;
-      }
-    }
->>>>>>> 398e0439
     return $headers;
   }
 
