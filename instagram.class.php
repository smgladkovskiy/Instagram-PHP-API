<?php

/**
 * Instagram API class
 * API Documentation: http://instagram.com/developer/
 * Class Documentation: https://github.com/cosenary/Instagram-PHP-API
 * 
 * @author Christian Metz
 * @since 30.10.2011
<<<<<<< HEAD
 * @copyright Christian Metz - MetzWeb Networks 2011-2013
 * @version 2.0 alpha
=======
 * @copyright Christian Metz - MetzWeb Networks 2012
 * @version 1.8
>>>>>>> 6b020b87
 * @license BSD http://www.opensource.org/licenses/bsd-license.php
 */

class Instagram {

  /**
   * The API base URL
   */
  const API_URL = 'https://api.instagram.com/v1/';

  /**
   * The API OAuth URL
   */
  const API_OAUTH_URL = 'https://api.instagram.com/oauth/authorize';

  /**
   * The OAuth token URL
   */
  const API_OAUTH_TOKEN_URL = 'https://api.instagram.com/oauth/access_token';

  /**
   * The Instagram API Key
   * 
   * @var string
   */
  private $_apikey;

  /**
   * The Instagram OAuth API secret
   * 
   * @var string
   */
  private $_apisecret;

  /**
   * The callback URL
   * 
   * @var string
   */
  private $_callbackurl;

  /**
   * The user access token
   * 
   * @var string
   */
  private $_accesstoken;

  /**
   * Available scopes
   * 
   * @var array
   */
  private $_scopes = array('basic', 'likes', 'comments', 'relationships');

  /**
   * Available actions
   * 
   * @var array
   */
  private $_actions = array('follow', 'unfollow', 'block', 'unblock', 'approve', 'deny');

  /**
   * Default constructor
   *
   * @param array|string $config          Instagram configuration data
   * @return void
   */
  public function __construct($config) {
    if (true === is_array($config)) {
      // if you want to access user data
      $this->setApiKey($config['apiKey']);
      $this->setApiSecret($config['apiSecret']);
      $this->setApiCallback($config['apiCallback']);
    } else if (true === is_string($config)) {
      // if you only want to access public data
      $this->setApiKey($config);
    } else {
      throw new Exception("Error: __construct() - Configuration data is missing.");
    }
  }

  /**
   * Generates the OAuth login URL
   *
   * @param array [optional] $scope       Requesting additional permissions
   * @return string                       Instagram OAuth login URL
   */
  public function getLoginUrl($scope = array('basic')) {
    if (is_array($scope) && count(array_intersect($scope, $this->_scopes)) === count($scope)) {
      return self::API_OAUTH_URL . '?client_id=' . $this->getApiKey() . '&redirect_uri=' . $this->getApiCallback() . '&scope=' . implode('+', $scope) . '&response_type=code';
    } else {
      throw new Exception("Error: getLoginUrl() - The parameter isn't an array or invalid scope permissions used.");
    }
  }

  /**
   * Search for a user
   *
   * @param string $name                  Instagram username
   * @param integer [optional] $limit     Limit of returned results
   * @return mixed
   */
  public function searchUser($name, $limit = 0) {
    return $this->_makeCall('users/search', false, array('q' => $name, 'count' => $limit));
  }

  /**
   * Get user info
   *
   * @param integer [optional] $id        Instagram user id
   * @return mixed
   */
  public function getUser($id = 0) {
    $auth = false;
    if ($id === 0 && isset($this->_accesstoken)) { $id = 'self'; $auth = true; }
    return $this->_makeCall('users/' . $id, $auth);
  }

  /**
   * Get user activity feed
   *
   * @param integer [optional] $limit     Limit of returned results
   * @return mixed
   */
  public function getUserFeed($limit = 0) {
    return $this->_makeCall('users/self/feed', true, array('count' => $limit));
  }

  /**
   * Get user recent media
   *
   * @param integer [optional] $id        Instagram user id
   * @param integer [optional] $limit     Limit of returned results
   * @return mixed
   */
  public function getUserMedia($id = 'self', $limit = 0) {
    return $this->_makeCall('users/' . $id . '/media/recent', true, array('count' => $limit));
  }

  /**
   * Get the liked photos of a user
   *
   * @param integer [optional] $limit     Limit of returned results
   * @return mixed
   */
  public function getUserLikes($limit = 0) {
    return $this->_makeCall('users/self/media/liked', true, array('count' => $limit));
  }

  /**
   * Get the list of users this user follows
   *
   * @param integer [optional] $id        Instagram user id
   * @param integer [optional] $limit     Limit of returned results
   * @return mixed
   */
  public function getUserFollows($id = 'self', $limit = 0) {
    return $this->_makeCall('users/' . $id . '/follows', true, array('count' => $limit));
  }

  /**
   * Get the list of users this user is followed by
   *
   * @param integer [optional] $id        Instagram user id
   * @param integer [optional] $limit     Limit of returned results
   * @return mixed
   */
  public function getUserFollower($id = 'self', $limit = 0) {
    return $this->_makeCall('users/' . $id . '/followed-by', true, array('count' => $limit));
  }

  /**
   * Get information about a relationship to another user
   *
   * @param integer $id                   Instagram user id
   * @return mixed
   */
  public function getUserRelationship($id) {
    return $this->_makeCall('users/' . $id . '/relationship', true);
  }

  /**
   * Modify the relationship between the current user and the target user
   *
   * @param string $action                Action command (follow/unfollow/block/unblock/approve/deny)
   * @param integer $user                 Target user id
   * @return mixed
   */
  public function modifyRelationship($action, $user) {
    if (true === in_array($action, $this->_actions) && isset($user)) {
      return $this->_makeCall('users/' . $user . '/relationship', true, array('action' => $action), 'POST');
    }
    throw new Exception("Error: modifyRelationship() | This method requires an action command and the target user id.");
  }

  /**
   * Search media by its location
   *
   * @param float $lat                    Latitude of the center search coordinate
   * @param float $lng                    Longitude of the center search coordinate
   * @param integer [optional] $distance  Distance in meter (max. distance: 5km = 5000)
   * @return mixed
   */
  public function searchMedia($lat, $lng, $distance = 1000) {
    return $this->_makeCall('media/search', false, array('lat' => $lat, 'lng' => $lng, 'distance' => $distance));
  }

  /**
   * Get media by its id
   *
   * @param integer $id                   Instagram media id
   * @return mixed
   */
  public function getMedia($id) {
    return $this->_makeCall('media/' . $id);
  }

  /**
   * Get the most popular media
   *
   * @return mixed
   */
  public function getPopularMedia() {
    return $this->_makeCall('media/popular');
  }

  /**
   * Search for tags by name
   *
   * @param string $name                  Valid tag name
   * @return mixed
   */
  public function searchTags($name) {
    return $this->_makeCall('tags/search', false, array('q' => $name));
  }

  /**
   * Get info about a tag
   *
   * @param string $name                  Valid tag name
   * @return mixed
   */
  public function getTag($name) {
    return $this->_makeCall('tags/' . $name);
  }

  /**
   * Get a recently tagged media
   *
   * @param string $name                  Valid tag name
   * @param integer [optional] $limit     Limit of returned results
   * @return mixed
   */
  public function getTagMedia($name, $limit = 0) {
    return $this->_makeCall('tags/' . $name . '/media/recent', false, array('count' => $limit));
  }

  /**
   * Get a list of users who have liked this media
   *
   * @param integer $id                   Instagram media id
   * @return mixed
   */
  public function getMediaLikes($id) {
    return $this->_makeCall('media/' . $id . '/likes', true);
  }

  /**
   * Set user like on a media
   *
   * @param integer $id                   Instagram media id
   * @return mixed
   */
  public function likeMedia($id) {
    return $this->_makeCall('media/' . $id . '/likes', true, null, 'POST');
  }

  /**
   * Remove user like on a media
   *
   * @param integer $id                   Instagram media id
   * @return mixed
   */
  public function deleteLikedMedia($id) {
    return $this->_makeCall('media/' . $id . '/likes', true, null, 'DELETE');
  }

  /**
   * Pagination feature
   * 
   * @param object $obj                   Instagram object returned by a method
   * @return mixed
   */
  public function pagination($obj) {
    if (true === is_object($obj) && !is_null($obj->pagination)) {
      if (!isset($obj->pagination->next_url)) {
        return;
      }
      $apiCall = explode('?', $obj->pagination->next_url);
      if (count($apiCall) < 2) {
        return;
      }
      $function = str_replace(self::API_URL, '', $apiCall[0]);
      $auth = (strpos($apiCall[1], 'access_token') !== false);
      return $this->_makeCall($function, $auth, array('max_id' => $obj->pagination->next_max_id));
    } else {
      throw new Exception("Error: pagination() | This method doesn't support pagination.");
    }
  }

  /**
   * Get the OAuth data of a user by the returned callback code
   *
   * @param string $code                  OAuth2 code variable (after a successful login)
   * @param boolean [optional] $token     If it's true, only the access token will be returned
   * @return mixed
   */
  public function getOAuthToken($code, $token = false) {
    $apiData = array(
      'grant_type'      => 'authorization_code',
      'client_id'       => $this->getApiKey(),
      'client_secret'   => $this->getApiSecret(),
      'redirect_uri'    => $this->getApiCallback(),
      'code'            => $code
    );
    
    $result = $this->_makeOAuthCall($apiData);
    return (false === $token) ? $result : $result->access_token;
  }

  /**
   * The call operator
   *
   * @param string $function              API resource path
   * @param array [optional] $params      Additional request parameters
   * @param boolean [optional] $auth      Whether the function requires an access token
   * @param string [optional] $method     Request type GET|POST
   * @return mixed
   */
  private function _makeCall($function, $auth = false, $params = null, $method = 'GET') {
    if (false === $auth) {
      // if the call doesn't requires authentication
      $authMethod = '?client_id=' . $this->getApiKey();
    } else {
      // if the call needs an authenticated user
      if (true === isset($this->_accesstoken)) {
        $authMethod = '?access_token=' . $this->getAccessToken();
      } else {
        throw new Exception("Error: _makeCall() | $function - This method requires an authenticated users access token.");
      }
    }
    
    if (isset($params) && is_array($params)) {
      $paramString = '&' . http_build_query($params);
    } else {
      $paramString = null;
    }
    
    $apiCall = self::API_URL . $function . $authMethod . (('GET' === $method) ? $paramString : null);
    
    $ch = curl_init();
    curl_setopt($ch, CURLOPT_URL, $apiCall);
    curl_setopt($ch, CURLOPT_HTTPHEADER, array('Accept: application/json'));
    curl_setopt($ch, CURLOPT_RETURNTRANSFER, 1);
    curl_setopt($ch, CURLOPT_CONNECTTIMEOUT, 5);
    
    if ('POST' === $method) {
      curl_setopt($ch, CURLOPT_POST, count($params));
      curl_setopt($ch, CURLOPT_POSTFIELDS, ltrim($paramString, '&'));
<<<<<<< HEAD
=======
    } else if ('DELETE' === $method) {
       curl_setopt($ch, CURLOPT_CUSTOMREQUEST, 'DELETE');
>>>>>>> 6b020b87
    }
    
    $jsonData = curl_exec($ch);
    curl_close($ch);
    
    return json_decode($jsonData);
  }

  /**
   * The OAuth call operator
   *
   * @param array $apiData                The post API data
   * @return mixed
   */
  private function _makeOAuthCall($apiData) {
    $apiHost = self::API_OAUTH_TOKEN_URL;
    
    $ch = curl_init();
    curl_setopt($ch, CURLOPT_URL, $apiHost);
    curl_setopt($ch, CURLOPT_POST, count($apiData));
    curl_setopt($ch, CURLOPT_POSTFIELDS, http_build_query($apiData));
    curl_setopt($ch, CURLOPT_HTTPHEADER, array('Accept: application/json'));
    curl_setopt($ch, CURLOPT_RETURNTRANSFER, 1);
    
    $jsonData = curl_exec($ch);
    curl_close($ch);
    
    return json_decode($jsonData);
  }

  /**
   * Access Token Setter
   * 
   * @param object|string $data
   * @return void
   */
  public function setAccessToken($data) {
    (true === is_object($data)) ? $token = $data->access_token : $token = $data;
    $this->_accesstoken = $token;
  }

  /**
   * Access Token Getter
   * 
   * @return string
   */
  public function getAccessToken() {
    return $this->_accesstoken;
  }

  /**
   * API-key Setter
   * 
   * @param string $apiKey
   * @return void
   */
  public function setApiKey($apiKey) {
    $this->_apikey = $apiKey;
  }

  /**
   * API Key Getter
   * 
   * @return string
   */
  public function getApiKey() {
    return $this->_apikey;
  }

  /**
   * API Secret Setter
   * 
   * @param string $apiSecret 
   * @return void
   */
  public function setApiSecret($apiSecret) {
    $this->_apisecret = $apiSecret;
  }

  /**
   * API Secret Getter
   * 
   * @return string
   */
  public function getApiSecret() {
    return $this->_apisecret;
  }
  
  /**
   * API Callback URL Setter
   * 
   * @param string $apiCallback
   * @return void
   */
  public function setApiCallback($apiCallback) {
    $this->_callbackurl = $apiCallback;
  }

  /**
   * API Callback URL Getter
   * 
   * @return string
   */
  public function getApiCallback() {
    return $this->_callbackurl;
  }

}<|MERGE_RESOLUTION|>--- conflicted
+++ resolved
@@ -7,13 +7,8 @@
  * 
  * @author Christian Metz
  * @since 30.10.2011
-<<<<<<< HEAD
  * @copyright Christian Metz - MetzWeb Networks 2011-2013
  * @version 2.0 alpha
-=======
- * @copyright Christian Metz - MetzWeb Networks 2012
- * @version 1.8
->>>>>>> 6b020b87
  * @license BSD http://www.opensource.org/licenses/bsd-license.php
  */
 
@@ -75,6 +70,7 @@
    * @var array
    */
   private $_actions = array('follow', 'unfollow', 'block', 'unblock', 'approve', 'deny');
+
 
   /**
    * Default constructor
@@ -290,16 +286,6 @@
    */
   public function likeMedia($id) {
     return $this->_makeCall('media/' . $id . '/likes', true, null, 'POST');
-  }
-
-  /**
-   * Remove user like on a media
-   *
-   * @param integer $id                   Instagram media id
-   * @return mixed
-   */
-  public function deleteLikedMedia($id) {
-    return $this->_makeCall('media/' . $id . '/likes', true, null, 'DELETE');
   }
 
   /**
@@ -384,11 +370,8 @@
     if ('POST' === $method) {
       curl_setopt($ch, CURLOPT_POST, count($params));
       curl_setopt($ch, CURLOPT_POSTFIELDS, ltrim($paramString, '&'));
-<<<<<<< HEAD
-=======
     } else if ('DELETE' === $method) {
        curl_setopt($ch, CURLOPT_CUSTOMREQUEST, 'DELETE');
->>>>>>> 6b020b87
     }
     
     $jsonData = curl_exec($ch);
