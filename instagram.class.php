--- conflicted
+++ resolved
@@ -7,13 +7,8 @@
  * 
  * @author Christian Metz
  * @since 30.10.2011
-<<<<<<< HEAD
  * @copyright Christian Metz - MetzWeb Networks 2011-2013
  * @version 2.0 beta
-=======
- * @copyright Christian Metz - MetzWeb Networks 2012
- * @version 1.9
->>>>>>> ecef2995
  * @license BSD http://www.opensource.org/licenses/bsd-license.php
  */
 
@@ -417,17 +412,9 @@
     curl_setopt($ch, CURLOPT_SSL_VERIFYPEER, false);
     
     $jsonData = curl_exec($ch);
-<<<<<<< HEAD
     if (false === $jsonData) {
       throw new Exception("Error: _makeOAuthCall() - cURL error: " . curl_error($ch));
     }
-=======
-    
-    if (false === $jsonData) {
-      echo 'Curl error: ' . curl_error($ch);
-    }
-    
->>>>>>> ecef2995
     curl_close($ch);
     
     return json_decode($jsonData);
