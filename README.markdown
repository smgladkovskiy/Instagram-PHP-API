--- conflicted
+++ resolved
@@ -14,11 +14,7 @@
 ## Get started ##
 
 [Register your application](http://instagr.am/developer/register/) with Instagram, and receive your OAuth `client_id` and `client_secret`.  
-<<<<<<< HEAD
-Take a look at the [uri guidlines](#samples-for-redirect-urls) before registering a Redirect URI.
-=======
 Take a look at the [uri guidlines](#samples-for-redirect-urls) before registering a redirect URI.
->>>>>>> 6b020b87
 
 > A good place to get started is the example App.
 
@@ -169,11 +165,6 @@
     - `$action` : Action command (follow / unfollow / block / unblock / approve / deny)
     - `$user` : Target user id
 
-<<<<<<< HEAD
-Example usage:
-
-=======
->>>>>>> 6b020b87
 ```php
 <?php
     // Follow the user with the ID 1574083
@@ -231,17 +222,12 @@
 
 **Missing Endpoints:**
 
-<<<<<<< HEAD
-`Likes`, `Comments`, `Locations`, `Geographies`
-=======
 `Comments`, `Locations`, `Geographies`
->>>>>>> 6b020b87
 
 For all parameters in the configuration array exists a public setter and getter method.
 
 ## Pagination *(beta)* ##
 
-<<<<<<< HEAD
 Each endpoint has a maximum range of results, so increasing the "limit" parameter above the limit won't help (e.g. `getUserMedia()` has a limit of 90).
 
 That's the point where the "pagination" feature comes into play.  
@@ -256,9 +242,6 @@
 ```
 
 > This is a first implementation. Your feedback is always welcome.
-=======
-> This feature is still in development, but you can test it on the dev branch: [Pagination documentation](https://github.com/cosenary/Instagram-PHP-API/tree/dev#pagination-beta).
->>>>>>> 6b020b87
 
 ## Samples for redirect URLs ##
 
@@ -317,20 +300,12 @@
 
 ## History ##
 
-<<<<<<< HEAD
 **Instagram 2.0 alpha - 14/06/2013**
 
 - `feature` Improved Pagination functionality
+- `change` Added `distance` parameter to `searchMedia()` method (thanks @jonathanwkelly)
 
 **Instagram 1.6 alpha - 28/05/2012**
-=======
-**Instagram 1.7 - 07/08/2012**
-
-- `feature` Added Likes endpoints
-- `change` Added `distance` parameter to `searchMedia()` method (thanks @jonathanwkelly)
-
-**Instagram 1.6 - 22/05/2012**
->>>>>>> 6b020b87
 
 - `feature` Added Pagination method
 - `feature` Added User Relationship endpoints
